--- conflicted
+++ resolved
@@ -21,7 +21,7 @@
 {
     namespace Core
     {
-<<<<<<< HEAD
+        static const Identifier treeRoot = "Tree";
         static const Identifier treeItem = "Node";
         static const Identifier treeItemType = "Type";
         static const Identifier treeItemName = "Name";
@@ -91,62 +91,6 @@
         static const Identifier annotations = "Annotations";
         static const Identifier timeSignatures = "TimeSignatures";
         static const Identifier keySignatures = "KeySignatures";
-=======
-        static const String midiRoll = "MidiRoll";
-        static const String editor = "Editor";
-        static const String treeRoot = "Tree";
-        static const String treeItem = "Node";
-        static const String treeItemType = "Type";
-        static const String treeItemName = "Name";
-        static const String treeState = "TreeState";
-        static const String treeItemId = "NodeId";
-        static const String treeItemVersion = "Version";
-        static const String selectedTreeItem = "SelectedNode";
-
-        static const String workspace = "Workspace";
-        static const String root = "Root";
-        static const String settings = "Settings";
-
-        static const String instrumentRoot = "Instruments";
-        static const String instrument = "Instrument";
-        static const String instrumentId = "Uuid";
-        static const String instrumentName = "Name";
-        static const String instrumentNode = "Node";
-        static const String instrumentConnection = "Connection";
-        static const String audioPlugin = "PluginSettings";
-
-        static const String plugin = "Plugin";
-        static const String pluginState = "State";
-
-        static const String project = "Project";
-        static const String projectInfo = "ProjectInfo";
-        static const String projectTimeStamp = "ProjectTimeStamp";
-        static const String versionControl = "VersionControl";
-        static const String patternSet = "PatternSet";
-        static const String layerGroup = "Group";
-        static const String layer = "Layer";
-        static const String pianoLayer = "PianoLayer";
-        static const String autoLayer = "AutoLayer";
-        static const String projectTimeline = "ProjectTimeline";
-
-        // Sequences
-        static const String track = "Track";
-        static const String automation = "Automation";
-        static const String annotations = "Annotations";
-        static const String timeSignatures = "TimeSignatures";
-        static const String keySignatures = "KeySignatures";
-
-        // Properties
-        static const String fullPath = "FullPath";
-        static const String relativePath = "RelativePath";
-        static const String trackId = "TrackId";
-        static const String trackColour = "Colour";
-        static const String trackChannel = "Channel";
-        static const String trackInstrumentId = "InstrumentId";
-        static const String trackControllerNumber = "Controller";
-        static const String trackMuteState = "Mute";
-        static const String trackSoloState = "Solo";
->>>>>>> 2b6852c6
 
         // Events
         static const Identifier note = "Note";
