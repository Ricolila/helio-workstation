--- conflicted
+++ resolved
@@ -144,11 +144,7 @@
         
         if (savedOk)
         {
-<<<<<<< HEAD
-            App::Layout().showTooltip(TRANS(I18n::Dialog::documentExportDone), 3000);
-=======
-            App::Layout().showTooltip("dialog::document::export::done");
->>>>>>> d24e6223
+            App::Layout().showTooltip(TRANS(I18n::Dialog::documentExportDone));
         }
     }
 
