/*
    This file is part of Helio Workstation.

    Helio is free software: you can redistribute it and/or modify
    it under the terms of the GNU General Public License as published by
    the Free Software Foundation, either version 3 of the License, or
    (at your option) any later version.

    Helio is distributed in the hope that it will be useful,
    but WITHOUT ANY WARRANTY; without even the implied warranty of
    MERCHANTABILITY or FITNESS FOR A PARTICULAR PURPOSE. See the
    GNU General Public License for more details.

    You should have received a copy of the GNU General Public License
    along with Helio. If not, see <http://www.gnu.org/licenses/>.
*/

#include "Common.h"
#include "MainWindow.h"
#include "MainLayout.h"
#include "SequencerLayout.h"
#include "Config.h"
#include "SerializationKeys.h"
#include "FatalErrorScreen.h"
#include "HelioTheme.h"
#include "BinaryData.h"
#include "ThemeSettings.h"
#include "ColourSchemeManager.h"
#include "App.h"

class WorkspaceAndroidProxy : public Component
{
public:

    explicit WorkspaceAndroidProxy(MainLayout *target, int targetScale = 2) :
        workspace(target),
        scale(targetScale)
    {
        Rectangle<int> screenArea = Desktop::getInstance().getDisplays().getMainDisplay().userArea;

        //const double dpi = Desktop::getInstance().getDisplays().getMainDisplay().dpi;
        //const double cmWidth = (screenArea.getWidth() / dpi) * 2.54;
        //const double cmHeight = (screenArea.getHeight() / dpi) * 2.54;

        const float realWidth = float(screenArea.getWidth()) / float(this->scale);
        const float realHeight = float(screenArea.getHeight()) / float(this->scale);

        const float realScaleWidth = float(screenArea.getWidth()) / realWidth;
        const float realScaleheight = float(screenArea.getHeight()) / realHeight;

        AffineTransform newTransform = this->workspace->getTransform();
        newTransform = newTransform.scale(realScaleWidth, realScaleheight);
        this->workspace->setTransform(newTransform);

        this->addAndMakeVisible(this->workspace);
    }

    void resized() override
    {
        if (this->workspace != nullptr)
        {
            this->workspace->setBounds(this->getLocalBounds() / this->scale);
        }
    }

private:

    SafePointer<MainLayout> workspace;

    int scale;

};




MainWindow::MainWindow() :
DocumentWindow("Helio",
               Colours::black,
               DocumentWindow::allButtons)
{
    this->setWantsKeyboardFocus(false);

#if HELIO_DESKTOP

    //this->setResizeLimits(568, 320, 8192, 8192); // phone size test
    this->setResizeLimits(1024, 650, 8192, 8192); // production

#if HELIO_HAS_CUSTOM_TITLEBAR
    this->setResizable(true, true);
    this->setUsingNativeTitleBar(false);
#else
    this->setResizable(true, false);
    this->setUsingNativeTitleBar(true);
#endif

    this->setBounds(int(0.1f * this->getParentWidth()),
                    int(0.1f * this->getParentHeight()),
                    jmin(1280, int(0.85f * this->getParentWidth())),
                    jmin(768, int(0.85f * this->getParentHeight())));
#endif

#if JUCE_IOS
    this->setVisible(false);
#endif

#if JUCE_ANDROID
    this->setFullScreen(true);
    Desktop::getInstance().setKioskModeComponent(this);
#endif

    // HelioTheme have been set previously in App init procedure
    if (HelioTheme *ht = dynamic_cast<HelioTheme *>(&this->getLookAndFeel()))
    {
        ht->initColours(ColourSchemeManager::getInstance().getCurrentScheme());
    }

    const String openGLState = Config::get(Serialization::Core::openGLState);

<<<<<<< HEAD
#if JUCE_MAC || JUCE_ANDROID
	const bool shouldEnableOpenGLByDefault = openGLState.isEmpty();
=======
#if JUCE_MAC
    const bool shouldEnableOpenGLByDefault = openGLState.isEmpty();
>>>>>>> 99d559a5
#else
    const bool shouldEnableOpenGLByDefault = false;
#endif

    if ((openGLState == Serialization::Core::enabledState) || shouldEnableOpenGLByDefault)
    {
        this->setOpenGLRendererEnabled(true);
    }

    this->createWorkspaceComponent();

    //if (App::isRunningOnPhone())
    //{
    //    this->setContentOwned(new FatalErrorScreen(), false);
    //}

    this->setVisible(true);

#if JUCE_IOS
    Desktop::getInstance().setKioskModeComponent(this);
#endif
}


MainWindow::~MainWindow()
{
    if (this->isOpenGLRendererEnabled())
    {
        this->detachOpenGLContext();
    }
    
    this->dismissWorkspaceComponent();
}

#if HELIO_HAS_CUSTOM_TITLEBAR
BorderSize<int> MainWindow::getBorderThickness()
{
    return BorderSize<int>(0);
}
#endif

#if HELIO_MOBILE
static bool isRunningOnReallySmallScreen()
{
    Rectangle<int> screenArea = Desktop::getInstance().getDisplays().getMainDisplay().userArea;
    const double retinaFactor = Desktop::getInstance().getDisplays().getMainDisplay().scale;
    const double dpi = Desktop::getInstance().getDisplays().getMainDisplay().dpi;
    const double cmWidth = (screenArea.getWidth() / dpi) * retinaFactor * 2.54;
    const double cmHeight = (screenArea.getHeight() / dpi) * retinaFactor * 2.54;

    return (cmWidth < 12.0 || cmHeight < 7.0);
}
#endif

bool MainWindow::isRunningOnPhone()
{
#if HELIO_MOBILE
    return isRunningOnReallySmallScreen();
#elif HELIO_DESKTOP
    return false;
#endif
}

bool MainWindow::isRunningOnTablet()
{
#if HELIO_MOBILE
    return !isRunningOnReallySmallScreen();
#elif HELIO_DESKTOP
    return false;
#endif
}

bool MainWindow::isRunningOnDesktop()
{
#if HELIO_MOBILE
    return isRunningOnReallySmallScreen();
#elif HELIO_DESKTOP
    return false;
#endif

}


void MainWindow::closeButtonPressed()
{
    JUCEApplication::getInstance()->systemRequestedQuit();
}

MainLayout *MainWindow::getWorkspaceComponent() const
{
    return this->workspace;
}

void MainWindow::dismissWorkspaceComponent()
{
    this->clearContentComponent();
    this->workspace = nullptr;
}

void MainWindow::createWorkspaceComponent()
{
    this->workspace = new MainLayout();

#if JUCE_ANDROID
    //const double dpi = Desktop::getInstance().getDisplays().getMainDisplay().dpi;
    //const bool hasRetina = (dpi > 200);

    //if (hasRetina)
    //{
    //    this->setContentOwned(new WorkspaceAndroidProxy(this->workspace), false);
    //}
    //else
    {
        this->setContentNonOwned(this->workspace, false);
    }
#else
    this->setContentNonOwned(this->workspace, false);
#endif

    this->workspace->forceRestoreLastOpenedPage();
}

static ScopedPointer<OpenGLContext> kOpenGLContext = nullptr;

void MainWindow::setOpenGLRendererEnabled(bool shouldBeEnabled)
{
    if (shouldBeEnabled && (kOpenGLContext == nullptr))
    {
        this->attachOpenGLContext();
        Config::set(Serialization::Core::openGLState, Serialization::Core::enabledState);
    }
    else if (!shouldBeEnabled && (kOpenGLContext != nullptr))
    {
        this->detachOpenGLContext();
        Config::set(Serialization::Core::openGLState, Serialization::Core::disabledState);
    }
}

void MainWindow::attachOpenGLContext()
{
    Logger::writeToLog("Attaching OpenGL context.");
    kOpenGLContext = new OpenGLContext();
    kOpenGLContext->setPixelFormat(OpenGLPixelFormat(8, 8, 0, 0));
    kOpenGLContext->setMultisamplingEnabled(false);
    kOpenGLContext->attachTo(*this);
}

void MainWindow::detachOpenGLContext()
{
    Logger::writeToLog("Detaching OpenGL context.");
    kOpenGLContext->detach();
    kOpenGLContext = nullptr;
}

bool MainWindow::isOpenGLRendererEnabled() noexcept
{
    return (kOpenGLContext != nullptr);
}
<|MERGE_RESOLUTION|>--- conflicted
+++ resolved
@@ -117,13 +117,8 @@
 
     const String openGLState = Config::get(Serialization::Core::openGLState);
 
-<<<<<<< HEAD
 #if JUCE_MAC || JUCE_ANDROID
-	const bool shouldEnableOpenGLByDefault = openGLState.isEmpty();
-=======
-#if JUCE_MAC
     const bool shouldEnableOpenGLByDefault = openGLState.isEmpty();
->>>>>>> 99d559a5
 #else
     const bool shouldEnableOpenGLByDefault = false;
 #endif
