--- conflicted
+++ resolved
@@ -130,12 +130,6 @@
 
     for (auto *track : this->project.getTracks())
     {
-<<<<<<< HEAD
-        auto *sequence = track->getSequence();
-        jassert(sequence != nullptr);
-
-=======
->>>>>>> 49a4e8b7
         // Only show tracks with patterns (i.e. ignore timeline tracks)
         if (const auto *pattern = track->getPattern())
         {
@@ -144,22 +138,7 @@
             for (int j = 0; j < pattern->size(); ++j)
             {
                 const Clip &clip = *pattern->getUnchecked(j);
-<<<<<<< HEAD
-                ClipComponent *clipComponent = nullptr;
-
-                if (auto *pianoLayer = dynamic_cast<PianoSequence *>(sequence))
-                {
-                    clipComponent = new PianoClipComponent(track, *this, clip);
-                }
-                else if (auto *autoLayer = dynamic_cast<AutomationSequence *>(sequence))
-                {
-                    clipComponent = new AutomationClipComponent(track, *this, clip);
-                }
-
-                if (clipComponent != nullptr)
-=======
                 if (auto *clipComponent = createClipComponentFor(track, clip, this->project, *this))
->>>>>>> 49a4e8b7
                 {
                     this->clipComponents[clip] = UniquePointer<ClipComponent>(clipComponent);
                     this->addAndMakeVisible(clipComponent);
@@ -198,60 +177,6 @@
     this->setSize(this->getWidth(), jmax(h, this->viewport.getHeight()));
 }
 
-<<<<<<< HEAD
-void PatternRoll::updateChildrenBounds()
-{
-    HYBRID_ROLL_BULK_REPAINT_START
-
-    const int viewX = this->getViewport().getViewPositionX();
-    const int viewW = this->getViewport().getViewWidth();
-
-    const int insertTrackHelperY = this->tracks.size() * rowHeight();
-    this->insertTrackHelper->setBounds(viewX,
-        HYBRID_ROLL_HEADER_HEIGHT + insertTrackHelperY,
-        viewW, PATTERN_ROLL_TRACK_HEADER_HEIGHT);
-
-    for (const auto &e : this->trackHeaders)
-    {
-        const auto component = e.second.get();
-        const auto track = component->getTrack();
-        const int trackIndex = this->tracks.indexOfSorted(*track, track);
-        const int y = trackIndex * rowHeight();
-        component->setBounds(viewX, HYBRID_ROLL_HEADER_HEIGHT + y,
-            viewW, PATTERN_ROLL_TRACK_HEADER_HEIGHT);
-    }
-
-    HybridRoll::updateChildrenBounds();
-
-    HYBRID_ROLL_BULK_REPAINT_END
-}
-
-void PatternRoll::updateChildrenPositions()
-{
-    HYBRID_ROLL_BULK_REPAINT_START
-
-    const int viewX = this->getViewport().getViewPositionX();
-
-    const int insertTrackHelperY = this->tracks.size() * rowHeight();
-    this->insertTrackHelper->setTopLeftPosition(viewX,
-        HYBRID_ROLL_HEADER_HEIGHT + insertTrackHelperY);
-
-    for (const auto &e : this->trackHeaders)
-    {
-        const auto component = e.second.get();
-        const auto track = component->getTrack();
-        const int trackIndex = this->tracks.indexOfSorted(*track, track);
-        const int y = trackIndex * rowHeight();
-        component->setTopLeftPosition(viewX, HYBRID_ROLL_HEADER_HEIGHT + y);
-    }
-
-    HybridRoll::updateChildrenPositions();
-
-    HYBRID_ROLL_BULK_REPAINT_END
-}
-
-=======
->>>>>>> 49a4e8b7
 //===----------------------------------------------------------------------===//
 // Ghost clips
 //===----------------------------------------------------------------------===//
